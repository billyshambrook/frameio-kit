--- conflicted
+++ resolved
@@ -12,10 +12,7 @@
 .venv
 tokens/
 
-<<<<<<< HEAD
 .env
-=======
 
 # Docs
-site/
->>>>>>> e776dadb
+site/