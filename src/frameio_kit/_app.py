--- conflicted
+++ resolved
@@ -37,11 +37,7 @@
 import os
 from contextlib import asynccontextmanager
 from dataclasses import dataclass, field
-<<<<<<< HEAD
-from typing import TYPE_CHECKING, AsyncGenerator, Awaitable, Callable, cast
-=======
-from typing import AsyncGenerator, Awaitable, Callable, Protocol, cast
->>>>>>> e776dadb
+from typing import TYPE_CHECKING, AsyncGenerator, Awaitable, Callable, Protocol, cast
 
 from pydantic import ValidationError
 from starlette.applications import Starlette
@@ -60,13 +56,11 @@
 from ._responses import AnyResponse, Form, Message
 from ._security import verify_signature
 
-<<<<<<< HEAD
 if TYPE_CHECKING:
     from ._install_manager import InstallationManager
     from ._install_models import InstallationConfig
-=======
+
 logger = logging.getLogger(__name__)
->>>>>>> e776dadb
 
 # A handler for a standard webhook, which is non-interactive.
 # It can only return a Message or nothing.
@@ -160,11 +154,8 @@
         token: str | None = None,
         middleware: list[Middleware] = [],
         oauth: OAuthConfig | None = None,
-<<<<<<< HEAD
         installation: "InstallationConfig | None" = None,
-=======
         secret_resolver: SecretResolver | None = None,
->>>>>>> e776dadb
     ) -> None:
         """Initializes the FrameApp.
 
@@ -179,25 +170,19 @@
             oauth: Optional OAuth configuration for user authentication. When
                 provided, enables Adobe Login OAuth flow for actions that
                 require user-specific authentication.
-<<<<<<< HEAD
             installation: Optional installation configuration. When provided,
                 enables the app installation system with automatic custom action
                 and webhook creation.
-=======
             secret_resolver: Optional app-level secret resolver that implements
                 the SecretResolver protocol. Provides dynamic secret resolution
                 for webhooks and actions. Falls back to environment variables if
                 not provided.
->>>>>>> e776dadb
         """
         self._token = token
         self._middleware = middleware or []
         self._oauth_config = oauth
-<<<<<<< HEAD
         self._installation_config = installation
-=======
         self._secret_resolver = secret_resolver
->>>>>>> e776dadb
         self._api_client: Client | None = None
         self._webhook_handlers: dict[str, _HandlerRegistration] = {}
         self._action_handlers: dict[str, _HandlerRegistration] = {}
@@ -229,7 +214,6 @@
                 token_refresh_buffer_seconds=self._oauth_config.token_refresh_buffer_seconds,
             )
 
-<<<<<<< HEAD
             # Initialize installation manager if installation is enabled
             # Note: Manifest generation is deferred until first access to ensure
             # all handlers have been registered via decorators
@@ -242,7 +226,7 @@
                     encryption=encryption,
                     manifest=None,  # Will be lazily generated
                 )
-=======
+
             # Create a shared OAuth client for auth routes to reuse
             from ._oauth import AdobeOAuthClient
 
@@ -252,7 +236,6 @@
                 scopes=self._oauth_config.scopes,
                 http_client=self._oauth_config.http_client,
             )
->>>>>>> e776dadb
 
         self._asgi_app = self._create_asgi_app()
 
@@ -313,7 +296,6 @@
             raise RuntimeError("Cannot access token manager. OAuth not configured in App initialization.")
         return self._token_manager
 
-<<<<<<< HEAD
     @property
     def installation_manager(self) -> "InstallationManager":
         """Provides access to the installation manager.
@@ -343,8 +325,6 @@
             raise RuntimeError("Cannot access installation manager. Installation not configured in App initialization.")
         return self._installation_manager
 
-    def on_webhook(self, event_type: str | list[str], secret: str):
-=======
     def _resolve_secret_at_decorator_time(
         self,
         secret: str | WebhookSecretResolver | ActionSecretResolver | None,
@@ -401,7 +381,6 @@
             return (resolved_secret, None)
 
     def on_webhook(self, event_type: str | list[str], secret: str | WebhookSecretResolver | None = None):
->>>>>>> e776dadb
         """Decorator to register a function as a webhook event handler.
 
         This decorator registers an asynchronous function to be called whenever
@@ -672,7 +651,6 @@
         if not handler_reg:
             return Response(f"No handler registered for event type '{event_type}'.", status_code=404)
 
-<<<<<<< HEAD
         # Determine which secret to use for signature verification
         # Priority: workspace-specific secret from installation > decorator secret
         secret = handler_reg.secret
@@ -691,14 +669,13 @@
         # Extract timestamp from headers and add to payload
         # Note: verify_signature already validated that this header exists and is valid
         payload["timestamp"] = int(request.headers["X-Frameio-Request-Timestamp"])
-=======
+
         # Extract timestamp from headers and add to payload before validation
         # This is required for event parsing
         try:
             payload["timestamp"] = int(request.headers["X-Frameio-Request-Timestamp"])
         except (KeyError, ValueError):
             return Response("Missing or invalid X-Frameio-Request-Timestamp header.", status_code=400)
->>>>>>> e776dadb
 
         # Parse event object - needed for secret resolvers
         try:
