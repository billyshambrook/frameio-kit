--- conflicted
+++ resolved
@@ -338,17 +338,11 @@
             # Make callback request
             response = test_client.get("/auth/callback", params={"code": "auth_code", "state": state})
 
-<<<<<<< HEAD
             assert response.status_code == 500
             assert "Authentication Failed" in response.text
             # Error details should not be exposed to users for security
             assert "An unexpected error occurred" in response.text
             assert "Token exchange failed" not in response.text
-=======
-            # Callback should use the stored redirect_url
-            # Response should attempt token exchange (will likely fail without mocking)
-            assert response.status_code in (200, 500)
->>>>>>> e776dadb
 
 
 class TestCreateAuthRoutes:
